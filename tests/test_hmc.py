<<<<<<< HEAD
#  Copyright 2019 George Ho
=======
#  Copyright 2019-2020 George Ho
>>>>>>> 73aa013e
#
#  Licensed under the Apache License, Version 2.0 (the "License");
#  you may not use this file except in compliance with the License.
#  You may obtain a copy of the License at
#
#      http://www.apache.org/licenses/LICENSE-2.0
#
#  Unless required by applicable law or agreed to in writing, software
#  distributed under the License is distributed on an "AS IS" BASIS,
#  WITHOUT WARRANTIES OR CONDITIONS OF ANY KIND, either express or implied.
#  See the License for the specific language governing permissions and
#  limitations under the License.

import numpy as np
import numpy.testing as npt

import littlemcmc as lmc
from littlemcmc import HamiltonianMC
from test_utils import logp_dlogp_func
import pytest
import logging


def test_leapfrog_reversible():
    np.random.seed(42)
    size = 1
    scaling = np.random.rand(size)
    step = HamiltonianMC(logp_dlogp_func=logp_dlogp_func, size=size, scaling=scaling)
    p = step.potential.random()
    q = np.random.randn(size)
    start = step.integrator.compute_state(p, q)

    for epsilon in [0.01, 0.1]:
        for n_steps in [1, 2, 3, 4, 20]:
            state = start
            for _ in range(n_steps):
                state = step.integrator.step(epsilon, state)
            for _ in range(n_steps):
                state = step.integrator.step(-epsilon, state)
            npt.assert_allclose(state.q, start.q, rtol=1e-5)
            npt.assert_allclose(state.p, start.p, rtol=1e-5)


def test_nuts_tuning():
    size = 1
    stepper = lmc.NUTS(logp_dlogp_func=logp_dlogp_func, size=size)
    draws = 5
    tune = 5
    chains = 1
    cores = 1
    trace, stats = lmc.sample(
        logp_dlogp_func, size, stepper, draws, tune, chains=chains, cores=cores
    )

    assert not stepper.tune
    # FIXME revisit this test once trace object has been stabilized.
    # assert np.all(trace['step_size'][5:] == trace['step_size'][5])<|MERGE_RESOLUTION|>--- conflicted
+++ resolved
@@ -1,8 +1,4 @@
-<<<<<<< HEAD
-#  Copyright 2019 George Ho
-=======
 #  Copyright 2019-2020 George Ho
->>>>>>> 73aa013e
 #
 #  Licensed under the Apache License, Version 2.0 (the "License");
 #  you may not use this file except in compliance with the License.
